--- conflicted
+++ resolved
@@ -40,8 +40,7 @@
 
     '''
     episodes: Iterator[Iterator[mp.ReturnStep[S]]] = \
-<<<<<<< HEAD
-        (returns(trace, γ, tolerance) for trace in traces)
+        (returns(trace, γ, episode_length_tolerance) for trace in traces)
     f = approx_0
     yield f
     for episode in episodes:
@@ -49,14 +48,6 @@
             [(step.state, step.return_)] for step in episode
         ))
         yield f
-=======
-        (returns(trace, γ, episode_length_tolerance) for trace in traces)
-
-    return approx_0.iterate_updates(
-        ((step.state, step.return_) for step in episode)
-        for episode in episodes
-    )
->>>>>>> 9fea47dd
 
 
 def glie_mc_control(
@@ -87,33 +78,16 @@
     after each episode.
 
     '''
-<<<<<<< HEAD
-    q = approx_0
-    p = markov_decision_process.policy_from_q(q, mdp)
-=======
     q: FunctionApprox[Tuple[S, A]] = approx_0
     p: Policy[S, A] = epsilon_greedy_policy(q, mdp, 1.0)
->>>>>>> 9fea47dd
     yield q
 
     num_episodes: int = 0
     while True:
         trace: Iterable[TransitionStep[S, A]] = \
             mdp.simulate_actions(states, p)
-<<<<<<< HEAD
-#         q = q.update(
-#             ((step.state, step.action), step.return_)
-#             for step in returns(trace, γ, tolerance)
-#         )
-        for step in returns(trace, γ, tolerance):
+        num_episodes += 1
+        for step in returns(trace, γ, episode_length_tolerance):
             q = q.update([((step.state, step.action), step.return_)])
-        p = markov_decision_process.policy_from_q(q, mdp, ϵ)
-=======
-        num_episodes += 1
-        q = q.update(
-            ((step.state, step.action), step.return_)
-            for step in returns(trace, γ, episode_length_tolerance)
-        )
         p = epsilon_greedy_policy(q, mdp, ϵ_as_func_of_episodes(num_episodes))
->>>>>>> 9fea47dd
         yield q
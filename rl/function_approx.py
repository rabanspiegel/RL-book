--- conflicted
+++ resolved
@@ -4,22 +4,13 @@
 from __future__ import annotations
 
 from abc import ABC, abstractmethod
-<<<<<<< HEAD
-=======
-from typing import Sequence, Mapping, Tuple, TypeVar, Callable, List, Dict, \
-    Generic, Optional, Iterator, Iterable
 import numpy as np
 import itertools
 from operator import itemgetter
 from scipy.interpolate import splrep, BSpline
->>>>>>> a03ffd39
-from collections import defaultdict
 from dataclasses import dataclass, replace, field
 from typing import (Callable, Dict, Generic, Iterator, Iterable, List,
                     Mapping, Optional, Sequence, Tuple, TypeVar)
-
-import numpy as np
-
 import rl.iterate as iterate
 
 X = TypeVar('X')
@@ -37,25 +28,16 @@
 
     @abstractmethod
     def evaluate(self, x_values_seq: Iterable[X]) -> np.ndarray:
-<<<<<<< HEAD
-        '''Evaluate the approximation at the given points.'''
-=======
         '''Computes expected value of y for each x in
         x_values_seq (with the probability distribution
         function of y|x estimated as FunctionApprox)
         '''
         pass
->>>>>>> a03ffd39
 
     def __call__(self, x_value: X) -> float:
         return self.evaluate([x_value]).item()
 
     @abstractmethod
-<<<<<<< HEAD
-    def update(self, pairs: Iterable[Tuple[X, float]]) -> FunctionApprox[X]:
-        '''Use the given x, y pairs to update the function approximation.
-        '''
-=======
     def update(
         self,
         xy_vals_seq: Iterable[Tuple[X, float]]
@@ -65,7 +47,6 @@
         pairs as a xy_vals_seq data structure
         '''
         pass
->>>>>>> a03ffd39
 
     @abstractmethod
     def solve(
@@ -90,23 +71,6 @@
         another function approximation of the same type?
         '''
 
-<<<<<<< HEAD
-    @staticmethod
-    def converged(iterator: Iterator[FunctionApprox[X]],
-                  tolerance: float = 0.0001) -> FunctionApprox[X]:
-        '''Given an iterator of function approximations, return the last
-        approximation once successive approximations have converged
-        within the given tolerance.
-
-        If the iterator ends before converging, returns the last
-        approximation.
-
-        Raises an error if the iterator is empty.
-
-        '''
-        def done(a, b):
-            return a.within(b, tolerance)
-=======
     def argmax(self, xs: Iterable[X]) -> X:
         '''Return the input X that maximizes the function being approximated.
         Arguments:
@@ -114,7 +78,6 @@
         Returns the X that maximizes the function this approximates.
         '''
         return list(xs)[np.argmax(self.evaluate(xs))]
->>>>>>> a03ffd39
 
     def rmse(
         self,
@@ -147,22 +110,16 @@
 @dataclass(frozen=True)
 class Dynamic(FunctionApprox[X]):
     '''A FunctionApprox that works exactly the same as exact dynamic
-<<<<<<< HEAD
     programming. Each update for a value in X replaces the previous
     value at X altogether.
 
     Fields:
     values_map -- mapping from X to its approximated value
-
-=======
-    programming.
->>>>>>> a03ffd39
     '''
 
     values_map: Mapping[X, float]
 
     def evaluate(self, x_values_seq: Iterable[X]) -> np.ndarray:
-<<<<<<< HEAD
         '''Evaluate the function approximation by looking up the value in the
         mapping for each state.
 
@@ -172,21 +129,14 @@
         '''
         return np.array([self.values_map[x] for x in x_values_seq])
 
-    def update(self, pairs: Iterable[Tuple[X, float]]) -> Dynamic[X]:
+    def update(self, xy_vals_seq: Iterable[Tuple[X, float]]) -> Dynamic[X]:
         '''Update each X value by replacing its saved Y with a new one. Pairs
         later in the list take precedence over pairs earlier in the
         list.
 
         '''
         new_map = dict(self.values_map)
-        for x, y in pairs:
-=======
-        return np.array([self.values_map[x] for x in x_values_seq])
-
-    def update(self, xy_vals_seq: Iterable[Tuple[X, float]]) -> Dynamic[X]:
-        new_map = self.values_map.copy()
         for x, y in xy_vals_seq:
->>>>>>> a03ffd39
             new_map[x] = y
 
         return replace(self, values_map=new_map)
@@ -235,12 +185,10 @@
 
     '''
 
-    values_map: Mapping[X, float] =\
-        field(default_factory=lambda: defaultdict(float))
-    counts_map: Mapping[X, int] =\
-        field(default_factory=lambda: defaultdict(int))
-<<<<<<< HEAD
-    count_to_weight_func: Callable[[int], float] = lambda n: 1.0 / n
+    values_map: Mapping[X, float] = field(default_factory=lambda: {})
+    counts_map: Mapping[X, int] = field(default_factory=lambda: {})
+    count_to_weight_func: Callable[[int], float] = \
+        field(default_factory=lambda: lambda n: 1.0 / n)
 
     def evaluate(self, x_values_seq: Iterable[X]) -> np.ndarray:
         '''Evaluate the approximation at each given X.
@@ -249,7 +197,7 @@
         '''
         return np.array([self.values_map[x] for x in x_values_seq])
 
-    def update(self, pairs: Iterable[Tuple[X, float]]) -> Tabular[X]:
+    def update(self, xy_vals_seq: Iterable[Tuple[X, float]]) -> Tabular[X]:
         '''Update the approximation with the given points.
 
         Each X keeps a count n of how many times it was updated, and
@@ -258,35 +206,17 @@
 
         '''
         values_map: Dict[X, float] = dict(self.values_map)
-        counts_map: Dict[X, int] = dict(counts_map)
-
-        for x, y in pairs:
-            counts_map[x] += 1
+        counts_map: Dict[X, int] = dict(self.counts_map)
+
+        for x, y in xy_vals_seq:
+            counts_map[x] = counts_map.get(x, 0) + 1
             weight: float = self.count_to_weight_func(counts_map[x])
-            values_map[x] += weight * (y - values_map[x])
-
-=======
-    count_to_weight_func: Callable[[int], float] =\
-        field(default_factory=lambda: lambda n: 1. / n)
-
-    def evaluate(self, x_values_seq: Iterable[X]) -> np.ndarray:
-        return np.array([self.values_map[x] for x in x_values_seq])
-
-    def update(
-        self,
-        xy_vals_seq: Iterable[Tuple[X, float]]
-    ) -> Tabular[X]:
-        new_values_map: Dict[X, float] = self.values_map.copy()
-        new_counts_map: Dict[X, int] = self.counts_map.copy()
-        for x, y in xy_vals_seq:
-            new_counts_map[x] += 1
-            weight: float = self.count_to_weight_func(new_counts_map[x])
-            new_values_map[x] += weight * (y - new_values_map[x])
->>>>>>> a03ffd39
+            values_map[x] = weight * y + (1 - weight) * values_map.get(x, 0.)
+
         return replace(
             self,
-            values_map=new_values_map,
-            counts_map=new_counts_map
+            values_map=values_map,
+            counts_map=counts_map
         )
 
     def solve(
@@ -294,16 +224,16 @@
         xy_vals_seq: Iterable[Tuple[X, float]],
         error_tolerance: Optional[float] = None
     ) -> Tabular[X]:
-        new_values_map: Dict[X, float] = defaultdict(float)
-        new_counts_map: Dict[X, int] = defaultdict(int)
+        values_map: Dict[X, float] = {}
+        counts_map: Dict[X, int] = {}
         for x, y in xy_vals_seq:
-            new_counts_map[x] += 1
-            weight: float = self.count_to_weight_func(new_counts_map[x])
-            new_values_map[x] += weight * (y - new_values_map[x])
+            counts_map[x] = counts_map.get(x, 0) + 1
+            weight: float = self.count_to_weight_func(counts_map[x])
+            values_map[x] = weight * y + (1 - weight) * values_map.get(x, 0.)
         return replace(
             self,
-            values_map=new_values_map,
-            counts_map=new_counts_map
+            values_map=values_map,
+            counts_map=counts_map
         )
 
     def within(self, other: FunctionApprox[X], tolerance: float) -> bool:
@@ -430,14 +360,14 @@
 @dataclass(frozen=True)
 class LinearFunctionApprox(FunctionApprox[X]):
 
-    feature_functions: Iterable[Callable[[X], float]]
+    feature_functions: Sequence[Callable[[X], float]]
     regularization_coeff: float
     weights: Weights
     direct_solve: bool
 
     @staticmethod
     def create(
-        feature_functions: Iterable[Callable[[X], float]],
+        feature_functions: Sequence[Callable[[X], float]],
         adam_gradient: AdamGradient,
         regularization_coeff: float = 0.,
         weights: Optional[Weights] = None,
@@ -491,12 +421,8 @@
 
     def solve(
         self,
-<<<<<<< HEAD
-        xy_vals_seq: Iterable[Tuple[X, float]]
-=======
         xy_vals_seq: Iterable[Tuple[X, float]],
         error_tolerance: Optional[float] = None
->>>>>>> a03ffd39
     ) -> LinearFunctionApprox[X]:
         if self.direct_solve:
             x_vals, y_vals = zip(*xy_vals_seq)
@@ -543,18 +469,18 @@
 @dataclass(frozen=True)
 class DNNApprox(FunctionApprox[X]):
 
-    feature_functions: Iterable[Callable[[X], float]]
+    feature_functions: Sequence[Callable[[X], float]]
     dnn_spec: DNNSpec
     regularization_coeff: float
-    weights: Iterable[Weights]
+    weights: Sequence[Weights]
 
     @staticmethod
     def create(
-        feature_functions: Iterable[Callable[[X], float]],
+        feature_functions: Sequence[Callable[[X], float]],
         dnn_spec: DNNSpec,
         adam_gradient: AdamGradient,
         regularization_coeff: float = 0.,
-        weights: Optional[Iterable[Weights]] = None
+        weights: Optional[Sequence[Weights]] = None
     ) -> DNNApprox[X]:
         if weights is None:
             inputs: Sequence[int] = [len(feature_functions)] + \
@@ -583,11 +509,7 @@
     def forward_propagation(
         self,
         x_values_seq: Iterable[X]
-<<<<<<< HEAD
-    ) -> Iterable[np.ndarray]:
-=======
     ) -> Sequence[np.ndarray]:
->>>>>>> a03ffd39
         """
         :param x_values_seq: a n-length-sequence of input points
         :return: list of length (L+2) where the first (L+1) values
@@ -627,11 +549,7 @@
     def backward_propagation(
         self,
         xy_vals_seq: Iterable[Tuple[X, float]]
-<<<<<<< HEAD
-    ) -> Iterable[np.ndarray]:
-=======
     ) -> Sequence[np.ndarray]:
->>>>>>> a03ffd39
         """
         :param xy_vals_seq: list of pairs of n (x, y) points
         :return: list (of length L+1) of |O_l| x |I_l| 2-D array,
@@ -641,8 +559,8 @@
         is the canonical link function of the conditional distribution of y|x
         """
         x_vals, y_vals = zip(*xy_vals_seq)
-        fwd_prop: Iterable[np.ndarray] = self.forward_propagation(x_vals)
-        layer_inputs: Iterable[np.ndarray] = fwd_prop[:-1]
+        fwd_prop: Sequence[np.ndarray] = self.forward_propagation(x_vals)
+        layer_inputs: Sequence[np.ndarray] = fwd_prop[:-1]
         deriv: np.ndarray = (
             fwd_prop[-1][:, 0] - np.array(y_vals)
         ).reshape(1, -1)
@@ -674,11 +592,7 @@
     def regularized_loss_gradient(
         self,
         xy_vals_seq: Iterable[Tuple[X, float]]
-<<<<<<< HEAD
-    ) -> Iterable[np.ndarray]:
-=======
     ) -> Sequence[np.ndarray]:
->>>>>>> a03ffd39
         """
         :param xy_vals_seq: list of pairs of n (x, y) points
         :return: list (of length L+1) of |O_l| x |I_l| 2-D array,
@@ -703,25 +617,6 @@
             )]
         )
 
-<<<<<<< HEAD
-
-def rmse(
-    func_approx: FunctionApprox[X],
-    xy_seq: Iterable[Tuple[X, float]]
-) -> float:
-    x_seq, y_seq = zip(*xy_seq)
-    errors: np.ndarray = func_approx.evaluate(x_seq) - np.array(y_seq)
-    return np.sqrt(np.mean(errors * errors))
-
-
-def sgd(
-    func_approx: FunctionApprox[X],
-    xy_seq_stream: Iterator[Iterable[Tuple[X, float]]]
-) -> Iterator[FunctionApprox[X]]:
-    for xy_seq in xy_seq_stream:
-        yield func_approx
-        func_approx = func_approx.update(xy_seq)
-=======
     def solve(
         self,
         xy_vals_seq: Iterable[Tuple[X, float]],
@@ -740,7 +635,6 @@
             self.iterate_updates(itertools.repeat(xy_vals_seq)),
             done=done
         )
->>>>>>> a03ffd39
 
 
 if __name__ == '__main__':
